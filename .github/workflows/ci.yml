name: CI/CD Pipeline

on:
  push:
    branches: [ main, develop ]
  pull_request:
    branches: [ main, develop ]
    types: [opened, synchronize, reopened, ready_for_review]
  workflow_dispatch:

concurrency:
  group: ${{ github.workflow }}-${{ github.ref }}
  cancel-in-progress: true

permissions:
  contents: read
  security-events: write
  actions: read

jobs:
  test:
    runs-on: ubuntu-latest
    
    steps:
    - uses: actions/checkout@v4
    
    - name: Set up Python
      uses: actions/setup-python@v4
      with:
        python-version: '3.11'
    
    - name: Cache pip dependencies
      uses: actions/cache@v3
      with:
        path: ~/.cache/pip
        key: ${{ runner.os }}-pip-${{ hashFiles('**/requirements.txt') }}
        restore-keys: |
          ${{ runner.os }}-pip-
    
    - name: Install dependencies (lean)
      run: |
        python -m pip install --upgrade pip
<<<<<<< HEAD
        pip install -r requirements.txt
        pip install pytest pytest-cov pytest-xdist
=======
        # Install runtime libs without heavy AI deps for speed
        pip install fastapi==0.115.0 uvicorn[standard]==0.30.6 aiofiles==24.1.0 \
                    sqlalchemy==2.0.23 alembic==1.13.1 requests==2.32.3 numpy==1.26.4
        # Install test tools
        pip install pytest==8.2.2 pytest-cov==5.0.0 pytest-asyncio==0.23.6 httpx==0.27.0 pytest-xdist
>>>>>>> b8eb5419
    - name: Lint (ruff)
      continue-on-error: true
      run: |
        python -m pip install ruff
        ruff check . --output-format=github
    
    - name: Run tests (parallel, with coverage)
      env:
        PYTHONPATH: .
        # Use in-memory SQLite for any DB connections that aren't mocked
<<<<<<< HEAD
        DATABASE_URL: sqlite:///:memory:
=======
        DATABASE_URL: "sqlite:///:memory:"
>>>>>>> b8eb5419
      run: |
        pytest -q -n auto --cov=app --cov-report=xml
    
    - name: Upload coverage to Codecov
      uses: codecov/codecov-action@v3
      with:
        file: ./coverage.xml
        flags: unittests
        name: codecov-umbrella

  build:
    runs-on: ubuntu-latest
    needs: test
    
    steps:
    - uses: actions/checkout@v4
    
    - name: Set up Docker Buildx
      uses: docker/setup-buildx-action@v3
    
    - name: Build Docker image (local only)
      uses: docker/build-push-action@v5
      with:
        context: .
        push: false
        tags: generic-video-site:latest
        cache-from: type=gha
        cache-to: type=gha,mode=max

  security:
    runs-on: ubuntu-latest
    
    steps:
    - uses: actions/checkout@v4
    
    - name: Run Trivy filesystem scan
      uses: aquasecurity/trivy-action@master
      with:
        scan-type: 'fs'
        scan-ref: '.'
        format: 'sarif'
        output: 'trivy-fs-results.sarif'
    
    - name: Build Docker image for security scan
      run: docker build -t generic-video-site:security .
    
    - name: Run Trivy container image scan
      uses: aquasecurity/trivy-action@master
      with:
        image-ref: 'generic-video-site:security'
        format: 'sarif'
        output: 'trivy-image-results.sarif'
    
    - name: Python dependency security audit
      run: |
        pip install pip-audit
        pip-audit --format=sarif --output=pip-audit-results.sarif --requirement=requirements.txt || echo "Pip audit completed with issues or warnings"
      continue-on-error: true
    
    - name: Upload filesystem scan results
      uses: github/codeql-action/upload-sarif@v3
      if: always()
      continue-on-error: true
      with:
        sarif_file: 'trivy-fs-results.sarif'
        category: 'filesystem'
    
    - name: Upload container scan results
      uses: github/codeql-action/upload-sarif@v3
      if: always()
      continue-on-error: true
      with:
        sarif_file: 'trivy-image-results.sarif'
        category: 'container'
    
    - name: Upload Python dependency audit results
      uses: github/codeql-action/upload-sarif@v3
      if: always()
      continue-on-error: true
      with:
        sarif_file: 'pip-audit-results.sarif'
        category: 'python-deps'
    
    - name: Display scan results (fallback)
      if: always()
      run: |
        echo "🔍 Security scan completed. Results:"
        echo ""
        echo "📁 Filesystem Scan Results:"
        if [ -f "trivy-fs-results.sarif" ]; then
          echo "✅ Filesystem SARIF generated"
          fs_issues=$(cat trivy-fs-results.sarif | grep -o '"level":"[^"]*"' | wc -l || echo "0")
          echo "📊 Issues found: $fs_issues"
        else
          echo "❌ No filesystem SARIF generated"
        fi
        echo ""
        echo "🐳 Container Image Scan Results:"
        if [ -f "trivy-image-results.sarif" ]; then
          echo "✅ Container SARIF generated"
          img_issues=$(cat trivy-image-results.sarif | grep -o '"level":"[^"]*"' | wc -l || echo "0")
          echo "📊 Issues found: $img_issues"
        else
          echo "❌ No container SARIF generated"
        fi
        echo ""
        echo "🐍 Python Dependencies Audit Results:"
        if [ -f "pip-audit-results.sarif" ]; then
          echo "✅ Python audit SARIF generated"
          pip_issues=$(cat pip-audit-results.sarif | grep -o '"level":"[^"]*"' | wc -l || echo "0")
          echo "📊 Issues found: $pip_issues"
        else
          echo "❌ No Python audit SARIF generated"
        fi
        echo ""
        echo "🔗 Full results available in GitHub Security tab"<|MERGE_RESOLUTION|>--- conflicted
+++ resolved
@@ -40,16 +40,11 @@
     - name: Install dependencies (lean)
       run: |
         python -m pip install --upgrade pip
-<<<<<<< HEAD
-        pip install -r requirements.txt
-        pip install pytest pytest-cov pytest-xdist
-=======
         # Install runtime libs without heavy AI deps for speed
         pip install fastapi==0.115.0 uvicorn[standard]==0.30.6 aiofiles==24.1.0 \
                     sqlalchemy==2.0.23 alembic==1.13.1 requests==2.32.3 numpy==1.26.4
         # Install test tools
         pip install pytest==8.2.2 pytest-cov==5.0.0 pytest-asyncio==0.23.6 httpx==0.27.0 pytest-xdist
->>>>>>> b8eb5419
     - name: Lint (ruff)
       continue-on-error: true
       run: |
@@ -60,11 +55,7 @@
       env:
         PYTHONPATH: .
         # Use in-memory SQLite for any DB connections that aren't mocked
-<<<<<<< HEAD
-        DATABASE_URL: sqlite:///:memory:
-=======
         DATABASE_URL: "sqlite:///:memory:"
->>>>>>> b8eb5419
       run: |
         pytest -q -n auto --cov=app --cov-report=xml
     
